--- conflicted
+++ resolved
@@ -1,10 +1,6 @@
 import {
-<<<<<<< HEAD
   WIDTH, HEIGHT, GAME_STATE, TYPEFACE,
-=======
-  WIDTH, HEIGHT, GAME_STATE,
   ROWS_COUNT, COLUMN_COUNT, ROW_HEIGHT_PIXELS, COL_WIDTH_PIXELS,
->>>>>>> baf69878
 } from '../constants';
 
 /**
